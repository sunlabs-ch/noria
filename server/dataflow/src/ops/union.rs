use std::collections::{BTreeMap, HashMap, HashSet};

use crate::prelude::*;

#[derive(Clone, Debug, Serialize, Deserialize)]
enum Emit {
    AllFrom(IndexPair, Sharding),
    Project {
        emit: HashMap<IndexPair, Vec<usize>>,

        // generated
        emit_l: BTreeMap<LocalNodeIndex, Vec<usize>>,
        cols: HashMap<IndexPair, usize>,
        cols_l: BTreeMap<LocalNodeIndex, usize>,
    },
}

#[derive(Debug, Serialize, Deserialize)]
enum FullWait {
    None,
    Ongoing {
        started: HashSet<LocalNodeIndex>,
        finished: usize,
        buffered: Records,
    },
}

#[derive(Clone, Debug, Serialize, Deserialize)]
struct ReplayPieces {
    buffered: HashMap<LocalNodeIndex, Records>,
    evict: bool,
}

/// A union of a set of views.
#[derive(Debug, Serialize, Deserialize)]
pub struct Union {
    emit: Emit,

    // to sanity check that we're not asked to manage multiple replay paths with different keys
    replay_key_orig: Vec<usize>,

    // TODO: these need to be _per Tag_.
    replay_key: Option<HashMap<LocalNodeIndex, Vec<usize>>>,
    replay_pieces: BTreeMap<(Vec<DataType>, usize), ReplayPieces>,

    required: usize,

    full_wait_state: FullWait,

    me: Option<NodeIndex>,
}

impl Clone for Union {
    fn clone(&self) -> Self {
        Union {
            emit: self.emit.clone(),
            required: self.required,
            replay_key_orig: Vec::new(),
            // nothing can have been received yet
            replay_key: None,
            replay_pieces: Default::default(),
            full_wait_state: FullWait::None,

            me: self.me.clone(),
        }
    }
}

impl Union {
    /// Construct a new union operator.
    ///
    /// When receiving an update from node `a`, a union will emit the columns selected in `emit[a]`.
    /// `emit` only supports omitting columns, not rearranging them.
    pub fn new(emit: HashMap<NodeIndex, Vec<usize>>) -> Union {
        assert!(!emit.is_empty());
        for emit in emit.values() {
            let mut last = &emit[0];
            for i in emit {
                if i < last {
                    unimplemented!(
                        "union doesn't support column reordering; got emit = {:?}",
                        emit
                    );
                }
                last = i;
            }
        }
        let emit: HashMap<_, _> = emit.into_iter().map(|(k, v)| (k.into(), v)).collect();
        let parents = emit.len();
        Union {
            emit: Emit::Project {
                emit,
                emit_l: BTreeMap::new(),
                cols: HashMap::new(),
                cols_l: BTreeMap::new(),
            },
            required: parents,
            replay_key_orig: Vec::new(),
            replay_key: None,
            replay_pieces: Default::default(),
            full_wait_state: FullWait::None,
            me: None,
        }
    }

    /// Construct a new union operator meant to de-shard a sharded data-flow subtree.
    pub fn new_deshard(parent: NodeIndex, sharding: Sharding) -> Union {
        let shards = sharding.shards().unwrap();
        Union {
            emit: Emit::AllFrom(parent.into(), sharding),
            required: shards,
            replay_key_orig: Vec::new(),
            replay_key: None,
            replay_pieces: Default::default(),
            full_wait_state: FullWait::None,
            me: None,
        }
    }

    pub fn is_shard_merger(&self) -> bool {
        if let Emit::AllFrom(..) = self.emit {
            true
        } else {
            false
        }
    }
}

impl Ingredient for Union {
    fn take(&mut self) -> NodeOperator {
        Clone::clone(self).into()
    }

    fn ancestors(&self) -> Vec<NodeIndex> {
        match self.emit {
            Emit::AllFrom(p, _) => vec![p.as_global()],
            Emit::Project { ref emit, .. } => emit.keys().map(IndexPair::as_global).collect(),
        }
    }

    fn probe(&self) -> HashMap<String, String> {
        let mut hm = HashMap::new();
        hm.insert("captured".into(), format!("{}", self.replay_pieces.len()));
        hm
    }
    fn on_connected(&mut self, g: &Graph) {
        if let Emit::Project {
            ref mut cols,
            ref emit,
            ..
        } = self.emit
        {
            cols.extend(emit.keys().map(|&n| (n, g[n.as_global()].fields().len())));
        }
    }

    fn on_commit(&mut self, me: NodeIndex, remap: &HashMap<NodeIndex, IndexPair>) {
        self.me = Some(me);
        match self.emit {
            Emit::Project {
                ref mut emit,
                ref mut cols,
                ref mut emit_l,
                ref mut cols_l,
            } => {
                use std::mem;
                let mapped_emit = emit
                    .drain()
                    .map(|(mut k, v)| {
                        k.remap(remap);
                        emit_l.insert(*k, v.clone());
                        (k, v)
                    })
                    .collect();
                let mapped_cols = cols
                    .drain()
                    .map(|(mut k, v)| {
                        k.remap(remap);
                        cols_l.insert(*k, v);
                        (k, v)
                    })
                    .collect();
                mem::replace(emit, mapped_emit);
                mem::replace(cols, mapped_cols);
            }
            Emit::AllFrom(ref mut p, _) => {
                p.remap(remap);
            }
        }
    }

    fn on_input(
        &mut self,
        _: &mut dyn Executor,
        from: LocalNodeIndex,
        rs: Records,
        _: Option<&[usize]>,
        _: &DomainNodes,
        _: &StateMap,
    ) -> ProcessingResult {
        match self.emit {
            Emit::AllFrom(..) => ProcessingResult {
                results: rs,
                ..Default::default()
            },
            Emit::Project { ref emit_l, .. } => {
                let rs = rs
                    .into_iter()
                    .map(move |rec| {
                        let (r, pos) = rec.extract();

                        // yield selected columns for this source
                        // TODO: if emitting all in same order then avoid clone
                        let res = emit_l[&from].iter().map(|&col| r[col].clone()).collect();

                        // return new row with appropriate sign
                        if pos {
                            Record::Positive(res)
                        } else {
                            Record::Negative(res)
                        }
                    })
                    .collect();
                ProcessingResult {
                    results: rs,
                    ..Default::default()
                }
            }
        }
    }

    fn on_input_raw(
        &mut self,
        ex: &mut dyn Executor,
        from: LocalNodeIndex,
        rs: Records,
        replay: ReplayContext,
        n: &DomainNodes,
        s: &StateMap,
    ) -> RawProcessingResult {
        use std::mem;

        // NOTE: in the special case of us being a shard merge node (i.e., when
        // self.emit.is_empty()), `from` will *actually* hold the shard index of
        // the sharded egress that sent us this record. this should make everything
        // below just work out.
        match replay {
            ReplayContext::None => {
                // prepare for a little song-and-dance for the borrow-checker
                let mut absorb_for_full = false;
                if let FullWait::Ongoing { ref started, .. } = self.full_wait_state {
                    // ongoing full replay. is this a record we need to not disappear (i.e.,
                    // message 2 in the explanation)?
                    if started.len() != self.required && started.contains(&from) {
                        // yes! keep it.
                        // but we can't borrow self mutably here to call on_input, since we
                        // borrowed started immutably above...
                        absorb_for_full = true;
                    }
                }

                if absorb_for_full {
                    // we shouldn't be stepping on any partial materialization toes, but let's
                    // make sure. i'm not 100% sure at this time if it's true.
                    //
                    // hello future self. clearly, i was correct that i might be incorrect. let me
                    // help: the only reason this assert is here is because we consume rs so that
                    // we can process it. the replay code below seems to require rs to be
                    // *unprocessed* (not sure why), and so once we add it to our buffer, we can't
                    // also execute the code below. if you fix that, you should be all good!
                    assert!(self.replay_key.is_none() || self.replay_pieces.is_empty());

                    // process the results (self is okay to have mutably borrowed here)
                    let rs = self.on_input(ex, from, rs, None, n, s).results;

                    // *then* borrow self.full_wait_state again
                    if let FullWait::Ongoing {
                        ref mut buffered, ..
                    } = self.full_wait_state
                    {
                        // absorb into the buffer
                        buffered.extend(rs.iter().cloned());
                        // we clone above so that we can also return the processed results
                        return RawProcessingResult::Regular(ProcessingResult {
                            results: rs,
                            ..Default::default()
                        });
                    } else {
                        unreachable!();
                    }
                }

                let replay_key = self.replay_key.as_ref().and_then(|rks| rks.get(&from));
                if replay_key.is_none() || self.replay_pieces.is_empty() {
                    // no replay going on, so we're done.
                    return RawProcessingResult::Regular(self.on_input(ex, from, rs, None, n, s));
                }

                let k = replay_key.unwrap();
                // partial replays are flowing through us, and at least one piece is being waited
                // for. we need to keep track of any records that succeed a replay piece (and thus
                // aren't included in it) before the other pieces come in. note that it's perfectly
                // safe for us to also forward them, since they'll just be dropped when they miss
                // in the downstream node. in fact, we *must* forward them, becuase there may be
                // *other* nodes downstream that do *not* have holes for the key in question.
                for r in &rs {
                    // XXX: the clone + collect here is really sad
                    let key = k.iter().map(|&c| r[c].clone()).collect::<Vec<_>>();
                    for (_, pieces) in self
                        .replay_pieces
                        .range_mut((key.clone(), 0)..=(key, usize::max_value()))
                    {
                        if let Some(ref mut rs) = pieces.buffered.get_mut(&from) {
                            // we've received a replay piece from this ancestor already for this
                            // key, and are waiting for replay pieces from other ancestors. we need
                            // to incorporate this record into the replay piece so that it doesn't
                            // end up getting lost.
                            rs.push(r.clone());
                        } else {
                            // we haven't received a replay piece for this key from this ancestor
                            // yet, so we know that the eventual replay piece must include this
                            // record.
                        }
                    }
                }

                RawProcessingResult::Regular(self.on_input(ex, from, rs, None, n, s))
            }
            ReplayContext::Full { last } => {
                // this part is actually surpringly straightforward, but the *reason* it is
                // straightforward is not. let's walk through what we know first:
                //
                //  - we know that there is only exactly one full replay going on
                //  - we know that the target domain buffers any messages not tagged as
                //    replays once it has seen the *first* replay
                //  - we know that the target domain will apply all bufferd messages after it sees
                //    last = true
                //
                // we therefore have two jobs to do:
                //
                //  1. ensure that we only send one message with last = true.
                //  2. ensure that all messages we forward after we allow the first replay message
                //     through logically follow the replay.
                //
                // step 1 is pretty easy -- we only set last = true when we've seen last = true
                // from all our ancestors. until that is the case, we just set last = false in all
                // our outgoing messages (even if they had last set).
                //
                // step 2 is trickier. consider the following in a union U
                // across two ancestors, L and R:
                //
                //  1. L sends first replay
                //  2. L sends a normal message
                //  3. R sends a normal message
                //  4. R sends first replay
                //  5. U receives L's replay
                //  6. U receives R's message
                //  7. U receives R's replay
                //
                // when should U emit the first replay? if it does it eagerly (i.e., at 1), then
                // R's normal message at 3 (which is also present in R's replay) will be buffered
                // and replayed at the target domain, since it comes after the first replay
                // message. instead, we must delay sending the first replay until we have seen the
                // first replay from *every* ancestor. in other words, 1 must be captured, and only
                // emitted at 5. unfortunately, 2 also wants to cause us pain. it must *not* be
                // sent until after 5 either, because otherwise it would be dropped by the target
                // domain, which is *not* okay since it is not included in L's replay.
                //
                // phew.
                //
                // first, how do we emit *two* replay messages at 5? it turns out that we're in
                // luck. because only one replay can be going on at a time, the target domain
                // doesn't actually care about which tag we use for the forward (well, as long as
                // it is *one* of the full replay tags). and since we're a union, we can simply
                // fold 1 and 4 into a single update, and then emit that!
                //
                // second, how do we ensure that 2 also gets sent *after* the replay has started.
                // again, we're in luck. we can simply absorb 2 into the replay when we detect that
                // there's a replay which hasn't started yet! we do that above (in the other match
                // arm). feel free to go check. interestingly enough, it's also fine for us to
                // still emit 2 (i.e., not capture it), since it'll just be dropped by the target
                // domain.
                let mut rs = self.on_input(ex, from, rs, None, n, s).results;
                if let FullWait::None = self.full_wait_state {
                    if self.required == 1 {
                        // no need to ever buffer
                        return RawProcessingResult::FullReplay(rs, last);
                    }

                    // we need to hold this back until we've received one from every ancestor
                    let mut s = HashSet::new();
                    s.insert(from);
                    self.full_wait_state = FullWait::Ongoing {
                        started: s,
                        finished: if last { 1 } else { 0 },
                        buffered: rs,
                    };
                    return RawProcessingResult::CapturedFull;
                }

                let exit;
                match self.full_wait_state {
                    FullWait::Ongoing {
                        ref mut started,
                        ref mut finished,
                        ref mut buffered,
                    } => {
                        if last {
                            *finished += 1;
                        }

                        if *finished == self.required {
                            // we can just send everything and we're done!
                            // make sure to include what's in *this* replay.
                            buffered.append(&mut *rs);
                            exit =
                                RawProcessingResult::FullReplay(buffered.split_off(0).into(), true);
                        // fall through to below match where we'll set FullWait::None
                        } else {
                            if started.len() != self.required {
                                if started.insert(from) && started.len() == self.required {
                                    // we can release all buffered replays!
                                    buffered.append(&mut *rs);
                                    return RawProcessingResult::FullReplay(
                                        buffered.split_off(0).into(),
                                        false,
                                    );
                                }
                            } else {
                                // common case: replay has started, and not yet finished
                                // no need to buffer, nothing to see here, move along
                                debug_assert_eq!(buffered.len(), 0);
                                return RawProcessingResult::FullReplay(rs, false);
                            }

                            // if we fell through here, it means we're still missing the first
                            // replay from at least one ancestor, so we need to buffer
                            buffered.append(&mut *rs);
                            return RawProcessingResult::CapturedFull;
                        }
                    }
                    _ => unreachable!(),
                }

                // we only fall through here if we're done!
                // and it's only because we can't change self.full_wait_state while matching on it
                self.full_wait_state = FullWait::None;
                exit
            }
            ReplayContext::Partial {
<<<<<<< HEAD
                ref key_cols,
                ref keys,
                requesting_shard,
=======
                key_cols,
                keys,
>>>>>>> 020d2cc4
                unishard,
                tag,
            } => {
                // FIXME: with multi-partial indices, we may now need to track *multiple* ongoing
                // replays!

                let mut is_shard_merger = false;
                if let Emit::AllFrom(_, _) = self.emit {
                    if unishard {
                        // No need to buffer since request should only be for one shard
                        assert!(self.replay_pieces.is_empty());
                        return RawProcessingResult::ReplayPiece {
                            rows: rs,
                            keys: keys.iter().cloned().collect(),
                            captured: HashSet::new(),
                        };
                    }
                    is_shard_merger = true;
                }

                if self.replay_key.is_none() {
                    // the replay key is for our *output* column
                    // which might translate to different columns in our inputs
                    match self.emit {
                        Emit::AllFrom(..) => {
                            self.replay_key =
                                Some(Some((from, Vec::from(key_cols))).into_iter().collect());
                        }
                        Emit::Project { ref emit_l, .. } => {
                            self.replay_key = Some(
                                emit_l
                                    .iter()
                                    .map(|(src, emit)| {
                                        (*src, key_cols.iter().map(|&c| emit[c]).collect())
                                    })
                                    .collect(),
                            );
                        }
                    }
                    self.replay_key_orig = Vec::from(key_cols);
                } else {
                    // make sure multiple different replay paths aren't getting mixed
                    if &self.replay_key_orig[..] != key_cols {
                        unimplemented!();
                    }
                }

                let mut rs_by_key = rs
                    .into_iter()
                    .map(|r| {
                        (
                            key_cols.iter().map(|&c| r[c].clone()).collect::<Vec<_>>(),
                            r,
                        )
                    })
                    .fold(HashMap::new(), |mut hm, (key, r)| {
                        hm.entry(key).or_insert_with(Records::default).push(r);
                        hm
                    });

                // we're going to pull a little hack here for the sake of performance.
                // (heard that before...)
                // we can't borrow self in both closures below, even though `self.on_input` doesn't
                // access `self.replay_pieces`. if only the compiler was more clever. we get around
                // this by mem::swapping a temporary (empty) HashMap (which doesn't allocate).
                let mut replay_pieces_tmp = mem::take(&mut self.replay_pieces);

                let me = self.me;
                let required = self.required; // can't borrow self in closures below
                let mut released = HashSet::new();
                let mut captured = HashSet::new();
                let rs = {
                    keys.iter()
                        .filter_map(|key| {
                            let rs = rs_by_key.remove(&key[..]).unwrap_or_else(Records::default);

                            // store this replay piece
                            use std::collections::btree_map::Entry;
                            match replay_pieces_tmp.entry((key.clone(), requesting_shard)) {
                                Entry::Occupied(e) => {
                                    if e.get().buffered.contains_key(&from) {
                                        // got two upquery responses for the same key for the same
                                        // downstream shard. waaaaaaat?
                                        unimplemented!(
                                            "downstream shard double-requested key (node: {}, src: {}, key cols: {:?})",
                                            me.unwrap().index(),
                                            if is_shard_merger {
                                                format!("shard {}", from.id())
                                            } else {
                                                format!(
                                                    "node {}",
                                                    n[from].borrow().global_addr().index()
                                                )
                                            },
                                            key_cols,
                                        );
                                    }
                                    if e.get().buffered.len() == required - 1 {
                                        // release!
                                        let mut m = e.remove();
                                        m.buffered.insert(from, rs);
                                        Some((key, m))
                                    } else {
                                        e.into_mut().buffered.insert(from, rs);
                                        captured.insert(key.clone());
                                        None
                                    }
                                }
                                Entry::Vacant(h) => {
                                    let mut m = HashMap::new();
                                    m.insert(from, rs);
                                    if required == 1 {
                                        Some((
                                            key,
                                            ReplayPieces {
                                                buffered: m,
                                                evict: false,
                                            },
                                        ))
                                    } else {
                                        h.insert(ReplayPieces {
                                            buffered: m,
                                            evict: false,
                                        });
                                        captured.insert(key.clone());
                                        None
                                    }
                                }
                            }
                        })
                        .flat_map(|(key, pieces)| {
                            if pieces.evict {
                                // TODO XXX TODO XXX TODO XXX TODO
                                eprintln!("!!! need to issue an eviction after replaying key");
                            }
                            released.insert(key.clone());
                            pieces.buffered.into_iter()
                        })
                        .flat_map(|(from, rs)| {
                            self.on_input(ex, from, rs, Some(&key_cols[..]), n, s)
                                .results
                        })
                        .collect()
                };

                // and swap back replay pieces
                mem::replace(&mut self.replay_pieces, replay_pieces_tmp);

                RawProcessingResult::ReplayPiece {
                    rows: rs,
                    keys: released,
                    captured,
                }
            }
        }
    }

    fn on_eviction(&mut self, from: LocalNodeIndex, key_columns: &[usize], keys: &[Vec<DataType>]) {
        if self.replay_key_orig.is_empty() {
            return;
        }

        if &self.replay_key_orig[..] != key_columns {
            unimplemented!("multiple different replay paths flowing through union");
        }

<<<<<<< HEAD
        keys.retain(|key| {
            for (_, e) in self
                .replay_pieces
                .range_mut((key.clone(), 0)..=(key.clone(), usize::max_value()))
            {
=======
        for key in keys {
            if let Some(e) = self.replay_pieces.get_mut(key) {
>>>>>>> 020d2cc4
                if e.buffered.contains_key(&from) {
                    // we've already received something from left, but it has now been evicted.
                    // we can't remove the buffered replay, since we'll then get confused when the
                    // other parts of the replay arrive from the other sides. we also can't drop
                    // the eviction, because the eviction might be there to, say, ensure key
                    // monotonicity in the face of joins. instead, we have to *buffer* the eviction
                    // and emit it immediately after releasing the replay for this key. we do need
                    // to emit the replay, as downstream nodes are waiting for it.
                    //
                    // NOTE: e.evict may already be true here, as we have no guarantee that
                    // upstream nodes won't send multiple evictions in a row (e.g., joins evictions
                    // could cause this).
                    e.evict = true;
                } else if !e.buffered.is_empty() {
                    // we've received replay pieces for this key from other ancestors, but not from
                    // this one. this indicates that the eviction happened logically before the
                    // replay requset came in, so we do in fact want to do the replay first
                    // downstream.
                }
            }
        }
    }

    fn suggest_indexes(&self, _: NodeIndex) -> HashMap<NodeIndex, Vec<usize>> {
        // index nothing (?)
        HashMap::new()
    }

    fn resolve(&self, col: usize) -> Option<Vec<(NodeIndex, usize)>> {
        match self.emit {
            Emit::AllFrom(p, _) => Some(vec![(p.as_global(), col)]),
            Emit::Project { ref emit, .. } => Some(
                emit.iter()
                    .map(|(src, emit)| (src.as_global(), emit[col]))
                    .collect(),
            ),
        }
    }

    fn description(&self, detailed: bool) -> String {
        // Ensure we get a consistent output by sorting.
        match self.emit {
            Emit::AllFrom(..) => "⊍".to_string(),
            Emit::Project { .. } if !detailed => String::from("⋃"),
            Emit::Project { ref emit, .. } => {
                let mut emit = emit.iter().collect::<Vec<_>>();
                emit.sort();
                emit.iter()
                    .map(|&(src, emit)| {
                        let cols = emit
                            .iter()
                            .map(ToString::to_string)
                            .collect::<Vec<_>>()
                            .join(", ");
                        format!("{}:[{}]", src.as_global().index(), cols)
                    })
                    .collect::<Vec<_>>()
                    .join(" ⋃ ")
            }
        }
    }
    fn parent_columns(&self, col: usize) -> Vec<(NodeIndex, Option<usize>)> {
        match self.emit {
            Emit::AllFrom(p, _) => vec![(p.as_global(), Some(col))],
            Emit::Project { ref emit, .. } => emit
                .iter()
                .map(|(src, emit)| (src.as_global(), Some(emit[col])))
                .collect(),
        }
    }
}

#[cfg(test)]
mod tests {
    use super::*;

    use crate::ops;

    fn setup() -> (ops::test::MockGraph, IndexPair, IndexPair) {
        let mut g = ops::test::MockGraph::new();
        let l = g.add_base("left", &["l0", "l1"]);
        let r = g.add_base("right", &["r0", "r1", "r2"]);

        let mut emits = HashMap::new();
        emits.insert(l.as_global(), vec![0, 1]);
        emits.insert(r.as_global(), vec![0, 2]);
        g.set_op("union", &["u0", "u1"], Union::new(emits), false);
        (g, l, r)
    }

    #[test]
    fn it_describes() {
        let (u, l, r) = setup();
        assert_eq!(
            u.node().description(true),
            format!("{}:[0, 1] ⋃ {}:[0, 2]", l, r)
        );
    }

    #[test]
    fn it_works() {
        let (mut u, l, r) = setup();

        // forward from left should emit original record
        let left = vec![1.into(), "a".into()];
        assert_eq!(u.one_row(l, left.clone(), false), vec![left].into());

        // forward from right should emit subset record
        let right = vec![1.into(), "skipped".into(), "x".into()];
        assert_eq!(
            u.one_row(r, right.clone(), false),
            vec![vec![1.into(), "x".into()]].into()
        );
    }

    #[test]
    fn it_suggests_indices() {
        use std::collections::HashMap;
        let (u, _, _) = setup();
        let me = 1.into();
        assert_eq!(u.node().suggest_indexes(me), HashMap::new());
    }

    #[test]
    fn it_resolves() {
        let (u, l, r) = setup();
        let r0 = u.node().resolve(0);
        assert!(r0
            .as_ref()
            .unwrap()
            .iter()
            .any(|&(n, c)| n == l.as_global() && c == 0));
        assert!(r0
            .as_ref()
            .unwrap()
            .iter()
            .any(|&(n, c)| n == r.as_global() && c == 0));
        let r1 = u.node().resolve(1);
        assert!(r1
            .as_ref()
            .unwrap()
            .iter()
            .any(|&(n, c)| n == l.as_global() && c == 1));
        assert!(r1
            .as_ref()
            .unwrap()
            .iter()
            .any(|&(n, c)| n == r.as_global() && c == 2));
    }
}<|MERGE_RESOLUTION|>--- conflicted
+++ resolved
@@ -448,14 +448,9 @@
                 exit
             }
             ReplayContext::Partial {
-<<<<<<< HEAD
-                ref key_cols,
-                ref keys,
-                requesting_shard,
-=======
                 key_cols,
                 keys,
->>>>>>> 020d2cc4
+                requesting_shard,
                 unishard,
                 tag,
             } => {
@@ -622,16 +617,11 @@
             unimplemented!("multiple different replay paths flowing through union");
         }
 
-<<<<<<< HEAD
-        keys.retain(|key| {
+        for key in keys {
             for (_, e) in self
                 .replay_pieces
                 .range_mut((key.clone(), 0)..=(key.clone(), usize::max_value()))
             {
-=======
-        for key in keys {
-            if let Some(e) = self.replay_pieces.get_mut(key) {
->>>>>>> 020d2cc4
                 if e.buffered.contains_key(&from) {
                     // we've already received something from left, but it has now been evicted.
                     // we can't remove the buffered replay, since we'll then get confused when the
