extern crate distributary;

use distributary::ControllerBuilder;

use std::thread;
use std::time::{Duration, SystemTime, UNIX_EPOCH};

fn main() {
    // inline recipe definition
    let sql = "# base tables
               CREATE TABLE Article (aid int, title varchar(255), \
                                     url text, PRIMARY KEY(aid));
               CREATE TABLE Vote (aid int, uid int);

               # read queries
               VoteCount: SELECT Vote.aid, COUNT(Distinct uid) AS votes \
                            FROM Vote GROUP BY Vote.aid;
               QUERY ArticleWithVoteCount: \
                            SELECT Article.aid, title, url, VoteCount.votes AS votes \
                            FROM Article, VoteCount \
                            WHERE Article.aid = VoteCount.aid AND Article.aid = ?;";

    let persistence_params = distributary::PersistenceParameters::new(
        distributary::DurabilityMode::Permanent,
        512,
        Duration::from_millis(1),
        Some(String::from("example")),
        1,
    );

    // set up Soup via recipe
    let mut builder = ControllerBuilder::default();
<<<<<<< HEAD
    //builder.log_with(distributary::logger_pls());
    builder.set_worker_threads(2);
    builder.set_persistence(persistence_params);

    let mut blender = builder.build_local();
    blender.install_recipe(sql.to_owned()).unwrap();
    println!("{}", blender.graphviz());
=======
    builder.log_with(distributary::logger_pls());
    builder.set_persistence(persistence_params);

    let mut blender = builder.build_local().unwrap();
    blender.install_recipe(sql).unwrap();
    println!("{}", blender.graphviz().unwrap());
>>>>>>> 34bb37b5

    // Get mutators and getter.
    let mut article = blender.table("Article").unwrap();
    let mut vote = blender.table("Vote").unwrap();
    let mut awvc = blender.view("ArticleWithVoteCount").unwrap();

    println!("Creating article...");
    let aid = 1;
    // Make sure the article exists:
    if awvc.lookup(&[aid.into()], true).unwrap().is_empty() {
        println!("Creating new article...");
        let title = "test title";
        let url = "http://pdos.csail.mit.edu";
        article
            .insert(vec![aid.into(), title.into(), url.into()])
            .unwrap();
    }

    // Then create a new vote:
    println!("Casting vote...");
    let uid = SystemTime::now()
        .duration_since(UNIX_EPOCH)
        .unwrap()
        .as_secs() as i64;
<<<<<<< HEAD

    // There should only be one additional vote given, because of the distinct.
    vote.put(vec![aid.into(), uid.into()]).unwrap();
    vote.put(vec![aid.into(), uid.into()]).unwrap();
=======
    vote.insert(vec![aid.into(), uid.into()]).unwrap();
>>>>>>> 34bb37b5

    println!("Finished writing! Let's wait for things to propagate...");
    thread::sleep(Duration::from_millis(1000));

    println!("Reading...");
    println!("{:#?}", awvc.lookup(&[aid.into()], true))
}<|MERGE_RESOLUTION|>--- conflicted
+++ resolved
@@ -30,22 +30,13 @@
 
     // set up Soup via recipe
     let mut builder = ControllerBuilder::default();
-<<<<<<< HEAD
-    //builder.log_with(distributary::logger_pls());
-    builder.set_worker_threads(2);
-    builder.set_persistence(persistence_params);
 
-    let mut blender = builder.build_local();
-    blender.install_recipe(sql.to_owned()).unwrap();
-    println!("{}", blender.graphviz());
-=======
     builder.log_with(distributary::logger_pls());
     builder.set_persistence(persistence_params);
 
     let mut blender = builder.build_local().unwrap();
     blender.install_recipe(sql).unwrap();
     println!("{}", blender.graphviz().unwrap());
->>>>>>> 34bb37b5
 
     // Get mutators and getter.
     let mut article = blender.table("Article").unwrap();
@@ -70,14 +61,10 @@
         .duration_since(UNIX_EPOCH)
         .unwrap()
         .as_secs() as i64;
-<<<<<<< HEAD
 
     // There should only be one additional vote given, because of the distinct.
-    vote.put(vec![aid.into(), uid.into()]).unwrap();
-    vote.put(vec![aid.into(), uid.into()]).unwrap();
-=======
     vote.insert(vec![aid.into(), uid.into()]).unwrap();
->>>>>>> 34bb37b5
+    vote.insert(vec![aid.into(), uid.into()]).unwrap();
 
     println!("Finished writing! Let's wait for things to propagate...");
     thread::sleep(Duration::from_millis(1000));
