mod mir;
mod passes;
mod query_graph;
mod query_signature;
mod query_utils;
pub mod security;
pub mod reuse;

use core::NodeIndex;
use dataflow::prelude::DataType;
use controller::Migration;
use controller::mir_to_flow::mir_query_to_flow_parts;
use nom_sql::parser as sql_parser;
use nom_sql::{ArithmeticBase, Column, SqlQuery};
use nom_sql::{CompoundSelectOperator, CompoundSelectStatement, SelectStatement};
use self::mir::{MirNodeRef, SqlToMirConverter};
use self::reuse::{ReuseConfig, ReuseConfigType};
use self::security::UniverseId;
use self::query_graph::{to_query_graph, QueryGraph};
use self::query_signature::Signature;
use mir::query::{MirQuery, QueryFlowParts};
use mir::reuse as mir_reuse;

use slog;
use std::collections::HashMap;
use std::str;
use std::vec::Vec;

#[derive(Clone, Debug)]
enum QueryGraphReuse {
    ExactMatch(MirNodeRef),
    ExtendExisting(Vec<(u64, DataType)>),
    /// (node, columns to re-project if necessary, parameters)
    ReaderOntoExisting(MirNodeRef, Option<Vec<Column>>, Vec<Column>),
    None,
}

/// Long-lived struct that holds information about the SQL queries that have been incorporated into
/// the Soup graph `grap`.
/// The incorporator shares the lifetime of the flow graph it is associated with.
#[derive(Clone, Debug)]
pub struct SqlIncorporator {
    log: slog::Logger,
    mir_converter: SqlToMirConverter,
    leaf_addresses: HashMap<String, NodeIndex>,
    num_queries: usize,
    query_graphs: HashMap<u64, QueryGraph>,
    mir_queries: HashMap<(u64, UniverseId), MirQuery>,
    schema_version: usize,
    view_schemas: HashMap<String, Vec<String>>,
    transactional: bool,
    reuse_type: ReuseConfigType,
}

impl Default for SqlIncorporator {
    fn default() -> Self {
        SqlIncorporator {
            log: slog::Logger::root(slog::Discard, o!()),
            mir_converter: SqlToMirConverter::default(),
            leaf_addresses: HashMap::default(),
            num_queries: 0,
            query_graphs: HashMap::default(),
            mir_queries: HashMap::default(),
            schema_version: 0,
            view_schemas: HashMap::default(),
            transactional: false,
            reuse_type: ReuseConfigType::Finkelstein,
        }
    }
}

impl SqlIncorporator {
    /// Creates a new `SqlIncorporator` for an empty flow graph.
    pub fn new(log: slog::Logger) -> Self {
        let lc = log.clone();
        SqlIncorporator {
            log: log,
            mir_converter: SqlToMirConverter::with_logger(lc),
            ..Default::default()
        }
    }

    /// Make any future base nodes added be transactional.
    pub fn set_transactional(&mut self, transactional: bool) {
        self.transactional = transactional;
    }

    /// Disable node reuse for future migrations.
    pub fn disable_reuse(&mut self) {
        self.reuse_type = ReuseConfigType::NoReuse;
    }

    /// Disable node reuse for future migrations.
    pub fn enable_reuse(&mut self, reuse_type: ReuseConfigType) {
        self.reuse_type = reuse_type;
    }

    /// Incorporates a single query into via the flow graph migration in `mig`. The `query`
    /// argument is a string that holds a parameterized SQL query, and the `name` argument supplies
    /// an optional name for the query. If no `name` is specified, the table name is used in the
    /// case of CREATE TABLE queries, and a deterministic, unique name is generated and returned
    /// otherwise.
    ///
    /// The return value is a tuple containing the query name (specified or computing) and a `Vec`
    /// of `NodeIndex`es representing the nodes added to support the query.
    pub fn add_query(
        &mut self,
        query: &str,
        name: Option<String>,
        mut mig: &mut Migration,
    ) -> Result<QueryFlowParts, String> {
        query.to_flow_parts(self, name, &mut mig)
    }

    /// Incorporates a single query into via the flow graph migration in `mig`. The `query`
    /// argument is a `SqlQuery` structure, and the `name` argument supplies an optional name for
    /// the query. If no `name` is specified, the table name is used in the case of CREATE TABLE
    /// queries, and a deterministic, unique name is generated and returned otherwise.
    ///
    /// The return value is a tuple containing the query name (specified or computing) and a `Vec`
    /// of `NodeIndex`es representing the nodes added to support the query.
    pub fn add_parsed_query(
        &mut self,
        query: SqlQuery,
        name: Option<String>,
        mig: &mut Migration,
    ) -> Result<QueryFlowParts, String> {
        match name {
            None => self.nodes_for_query(query, mig),
            Some(n) => self.nodes_for_named_query(query, n, mig),
        }
    }

    #[cfg(test)]
    fn get_flow_node_address(&self, name: &str, v: usize) -> Option<NodeIndex> {
        self.mir_converter.get_flow_node_address(name, v)
    }

    /// Retrieves the flow node associated with a given query's leaf view.
    pub fn get_query_address(&self, name: &str) -> Option<NodeIndex> {
        self.mir_converter.get_leaf(name)
    }

    fn consider_query_graph(
        &mut self,
        query_name: &str,
        universe: DataType,
        st: &SelectStatement,
    ) -> (QueryGraph, QueryGraphReuse) {
        debug!(self.log, "Making QG for \"{}\"", query_name);
        trace!(self.log, "Query \"{}\": {:#?}", query_name, st);

        let mut qg = match to_query_graph(st) {
            Ok(qg) => qg,
            Err(e) => panic!(e),
        };

        trace!(self.log, "QG for \"{}\": {:#?}", query_name, qg);

        // if reuse is disabled, we're done
        if self.reuse_type == ReuseConfigType::NoReuse {
            return (qg, QueryGraphReuse::None);
        }

        // Do we already have this exact query or a subset of it in the same universe?
        // TODO(malte): make this an O(1) lookup by QG signature
        let qg_hash = qg.signature().hash;
        match self.mir_queries.get(&(qg_hash, universe.clone())) {
            None => (),
            Some(ref mir_query) => {
                let existing_qg = self.query_graphs
                    .get(&qg_hash)
                    .expect("query graph should be present");
                // note that this also checks the *order* in which parameters are specified; a
                // different order means that we cannot simply reuse the existing reader.
                if existing_qg.signature() == qg.signature()
                    && existing_qg.parameters() == qg.parameters()
                {
                    // we already have this exact query, down to the exact same reader key columns
                    // in exactly the same order
                    info!(
                        self.log,
                        "An exact match for query \"{}\" already exists in universe \"{}\", reusing it",
                        query_name,
                        universe,
                    );

                    trace!(self.log,
                        "Reusing MirQuery {} with QueryGraph {:#?}",
                        mir_query.name,
                        existing_qg,
                    );

                    return (qg, QueryGraphReuse::ExactMatch(mir_query.leaf.clone()));
                } else if existing_qg.signature() == qg.signature() {
                    use self::query_graph::OutputColumn;

                    // if any of our columns are grouped expressions, we can't reuse here, since
                    // the difference in parameters means that there is a difference in the implied
                    // GROUP BY clause
                    if qg.columns.iter().all(|c| match *c {
                        OutputColumn::Literal(_) => true,
                        OutputColumn::Arithmetic(ref ac) => {
                            let mut is_function = false;
                            if let ArithmeticBase::Column(ref c) = ac.expression.left {
                                is_function = is_function || c.function.is_some();
                            }

                            if let ArithmeticBase::Column(ref c) = ac.expression.right {
                                is_function = is_function || c.function.is_some();
                            }

                            !is_function
                        }
                        OutputColumn::Data(ref dc) => dc.function.is_none(),
                    }) {
                        // QGs are identical, except for parameters (or their order)
                        info!(
                            self.log,
                            "Query '{}' has an exact match modulo parameters in {}, \
                             so making a new reader",
                            query_name,
                            mir_query.name,
                        );

                        // We want to hang the new leaf off the last non-leaf node of the query that
                        // has the parameter columns we need, so backtrack until we find this place.
                        // Typically, this unwinds only two steps, above the final projection.
                        // However, there might be cases in which a parameter column needed is not
                        // present in the query graph (because a later migration added the column to
                        // a base schema after the query was added to the graph). In this case, we
                        // move on to other reuse options.
                        let params = qg.parameters().into_iter().cloned().collect();
                        match mir_reuse::rewind_until_columns_found(mir_query.leaf.clone(), &params)
                        {
                            Some(mn) => {
                                use mir::node::MirNodeType;
                                let project_columns = match mn.borrow().inner {
                                    MirNodeType::Project { .. } => None,
                                    _ => {
                                        // N.B.: we can't just add an identity here, since we might
                                        // have backtracked above a projection in order to get the
                                        // new parameter column(s). In this case, we need to add a
                                        // new projection that includes the same columns as the one
                                        // for the existing query, but also additional parameter
                                        // columns. The latter get added later; here we simply
                                        // extract the columns that need reprojecting and pass them
                                        // along with the reuse instruction.
                                        let existing_projection = mir_query
                                            .leaf
                                            .borrow()
                                            .ancestors()
                                            .iter()
                                            .next()
                                            .unwrap()
                                            .clone();
                                        let project_columns = existing_projection
                                            .borrow()
                                            .columns()
                                            .into_iter()
                                            .cloned()
                                            .collect();
                                        Some(project_columns)
                                    }
                                };
                                return (
                                    qg,
                                    QueryGraphReuse::ReaderOntoExisting(
                                        mn,
                                        project_columns,
                                        params,
                                    ),
                                );
                            }
                            None => (),
                        }
                    }
                }
            }
        }

        let reuse_config = ReuseConfig::new(self.reuse_type.clone());

        // Find a promising set of query graphs
        let reuse_candidates = reuse_config.reuse_candidates(&mut qg, &self.query_graphs);

        if reuse_candidates.len() > 0 {
            info!(
                self.log,
                "Identified {} candidate QGs for reuse",
                reuse_candidates.len()
            );
            trace!(
                self.log,
                "This QG: {:#?}\nReuse candidates:\n{:#?}",
                qg,
                reuse_candidates
            );

            let mut mir_queries = Vec::new();
            for uid in reuse_config.reuse_universes(universe) {
                let mqs: Vec<_> = reuse_candidates
                    .iter()
                    .map(|c| {
                        let sig = (c.1).0;
                        (sig, uid.clone())
                    })
                    .collect();

                mir_queries.extend(mqs);
            }

            return (qg, QueryGraphReuse::ExtendExisting(mir_queries));
        } else {
            info!(self.log, "No reuse opportunity, adding fresh query");
        }

        (qg, QueryGraphReuse::None)
    }

    fn add_leaf_to_existing_query(
        &mut self,
        query_name: &str,
        params: &Vec<Column>,
        final_query_node: MirNodeRef,
        project_columns: Option<Vec<Column>>,
        mut mig: &mut Migration,
    ) -> QueryFlowParts {
        trace!(self.log, "Adding a new leaf below: {:?}", final_query_node);

        let mut mir = self.mir_converter.add_leaf_below(
            final_query_node,
            query_name,
            params,
            project_columns,
        );

        trace!(self.log, "Reused leaf node MIR: {}", mir);

        // push it into the flow graph using the migration in `mig`, and obtain `QueryFlowParts`.
        // Note that we don't need to optimize the MIR here, because the query is trivial.
        let qfp = mir_query_to_flow_parts(&mut mir, &mut mig);

        self.register_query(query_name, None, &mir);

        qfp
    }

    fn add_base_via_mir(
        &mut self,
        query_name: &str,
        query: &SqlQuery,
        mut mig: &mut Migration,
    ) -> QueryFlowParts {
        // first, compute the MIR representation of the SQL query
        let mut mir = self.mir_converter
            .named_base_to_mir(query_name, query, self.transactional);

        trace!(self.log, "Base node MIR: {:#?}", mir);

        // no optimization, because standalone base nodes can't be optimized

        // TODO(malte): we currently need to remember these for local state, but should figure out
        // a better plan (see below)
        let fields = mir.leaf
            .borrow()
            .columns()
            .into_iter()
            .map(|c| String::from(c.name.as_str()))
            .collect::<Vec<_>>();

        // push it into the flow graph using the migration in `mig`, and obtain `QueryFlowParts`
        let qfp = mir_query_to_flow_parts(&mut mir, &mut mig);

        self.register_query(query_name, None, &mir);

        qfp
    }

    fn add_compound_query(
        &mut self,
        query_name: &str,
        query: &CompoundSelectStatement,
        mut mig: &mut Migration,
    ) -> Result<QueryFlowParts, String> {
        let subqueries: Vec<MirQuery> = query
            .selects
            .iter()
            .enumerate()
            .map(|(i, sq)| {
                self.add_select_query(&format!("{}_csq_{}", query_name, i), &sq.1, mig)
                    .1
                    .unwrap()
            })
            .collect();

        let mut combined_mir_query = self.mir_converter.compound_query_to_mir(
            query_name,
            subqueries.iter().collect(),
            CompoundSelectOperator::Union,
            &query.order,
            &query.limit,
        );

        let qfp = mir_query_to_flow_parts(&mut combined_mir_query, &mut mig);

        self.register_query(query_name, None, &combined_mir_query);

        Ok(qfp)
    }

    /// Returns tuple of `QueryFlowParts` and an optional new `MirQuery`. The latter is only
    /// present if a new `MirQuery` was added.
    fn add_select_query(
        &mut self,
        query_name: &str,
        sq: &SelectStatement,
        mut mig: &mut Migration,
    ) -> (QueryFlowParts, Option<MirQuery>) {
        let (qg, reuse) = self.consider_query_graph(&query_name, mig.universe(), sq);
        match reuse {
            QueryGraphReuse::ExactMatch(mn) => {
                let flow_node = mn.borrow().flow_node.as_ref().unwrap().address();
                let qfp = QueryFlowParts {
                    name: String::from(mn.borrow().name()),
                    new_nodes: vec![],
                    reused_nodes: vec![flow_node],
                    query_leaf: flow_node,
                };
                (qfp, None)
            }
            QueryGraphReuse::ExtendExisting(mqs) => {
                let qfp = self.extend_existing_query(&query_name, sq, qg, mqs, mig);
                (qfp, None)
            }
            QueryGraphReuse::ReaderOntoExisting(mn, project_columns, params) => {
                let qfp =
                    self.add_leaf_to_existing_query(&query_name, &params, mn, project_columns, mig);
                (qfp, None)
            }
            QueryGraphReuse::None => {
                let (qfp, mir) = self.add_query_via_mir(&query_name, sq, qg, mig);
                (qfp, Some(mir))
            }
        }
    }

    fn add_query_via_mir(
        &mut self,
        query_name: &str,
        query: &SelectStatement,
        qg: QueryGraph,
        mut mig: &mut Migration,
    ) -> (QueryFlowParts, MirQuery) {
        use mir::visualize::GraphViz;
        let universe = mig.universe();
        // no QG-level reuse possible, so we'll build a new query.
        // first, compute the MIR representation of the SQL query
        let mut mir =
            self.mir_converter
                .named_query_to_mir(query_name, query, &qg, universe.clone());

        trace!(self.log, "Unoptimized MIR:\n{}", mir.to_graphviz().unwrap());

        // run MIR-level optimizations
        mir = mir.optimize();

        trace!(self.log, "Optimized MIR:\n{}", mir.to_graphviz().unwrap());

        // push it into the flow graph using the migration in `mig`, and obtain `QueryFlowParts`
        let qfp = mir_query_to_flow_parts(&mut mir, &mut mig);

        // register local state
<<<<<<< HEAD
        self.register_query(query_name, qg, &mir, universe);
=======
        self.register_query(query_name, Some(qg), &mir);
>>>>>>> f4957063

        (qfp, mir)
    }

<<<<<<< HEAD
    fn register_query(&mut self, query_name: &str, qg: QueryGraph, mir: &MirQuery, universe: DataType) {
=======
    fn register_query(&mut self, query_name: &str, qg: Option<QueryGraph>, mir: &MirQuery) {
>>>>>>> f4957063
        // TODO(malte): we currently need to remember these for local state, but should figure out
        // a better plan (see below)
        let fields = mir.leaf
            .borrow()
            .columns()
            .into_iter()
            .map(|c| String::from(c.name.as_str()))
            .collect::<Vec<_>>();

        // TODO(malte): get rid of duplication and figure out where to track this state
        self.view_schemas.insert(String::from(query_name), fields);

<<<<<<< HEAD
        // We made a new query, so store the query graph and the corresponding leaf MIR node
        let qg_hash = qg.signature().hash;
        self.query_graphs.insert(qg_hash, qg);
        self.mir_queries.insert((qg_hash, universe), mir.clone());
=======
        // We made a new query, so store the query graph and the corresponding leaf MIR node.
        // TODO(malte): we currently store nothing if there is no QG (e.g., for compound queries).
        // This means we cannot reuse these queries.
        match qg {
            Some(qg) => {
                self.query_graphs
                    .insert(qg.signature().hash, (qg, mir.clone()));
            },
            None => (),
        }
>>>>>>> f4957063
    }

    fn extend_existing_query(
        &mut self,
        query_name: &str,
        query: &SelectStatement,
        qg: QueryGraph,
        reuse_mirs: Vec<(u64, DataType)>,
        mut mig: &mut Migration,
    ) -> QueryFlowParts {
        use mir::reuse::merge_mir_for_queries;
        use mir::visualize::GraphViz;
        let universe = mig.universe();

        // no QG-level reuse possible, so we'll build a new query.
        // first, compute the MIR representation of the SQL query
        let new_query_mir =
            self.mir_converter
                .named_query_to_mir(query_name, query, &qg, universe.clone());
        // TODO(malte): should we run the MIR-level optimizations here?
        let new_opt_mir = new_query_mir.optimize();

        trace!(
            self.log,
            "Optimized MIR:\n{}",
            new_opt_mir.to_graphviz().unwrap()
        );

        // compare to existing query MIR and reuse prefix
        let mut reused_mir = new_opt_mir.clone();
        let mut num_reused_nodes = 0;
        for m in reuse_mirs {
            if !self.mir_queries.contains_key(&m) {
                continue;
            }
            let mq = self.mir_queries.get(&m).unwrap();
            let res = merge_mir_for_queries(&self.log, &reused_mir, &mq);
            reused_mir = res.0;
            if res.1 > num_reused_nodes {
                num_reused_nodes = res.1;
            }
        }

        let mut post_reuse_opt_mir = reused_mir.optimize_post_reuse();

        trace!(
            self.log,
            "Post-reuse optimized MIR:\n{}",
            post_reuse_opt_mir.to_graphviz().unwrap()
        );

        let qfp = mir_query_to_flow_parts(&mut post_reuse_opt_mir, &mut mig);

        info!(
            self.log,
            "Reused {} nodes for {}",
            num_reused_nodes,
            query_name
        );

        // We made a new query, so store the query graph and the corresponding leaf MIR node
        let qg_hash = qg.signature().hash;
        self.query_graphs.insert(qg_hash, qg);
        self.mir_queries
            .insert((qg_hash, universe), post_reuse_opt_mir);

        qfp
    }

    fn nodes_for_query(
        &mut self,
        q: SqlQuery,
        mig: &mut Migration,
    ) -> Result<QueryFlowParts, String> {
        let name = match q {
            SqlQuery::CreateTable(ref ctq) => ctq.table.name.clone(),
            SqlQuery::Select(_) | SqlQuery::CompoundSelect(_) => format!("q_{}", self.num_queries),
            _ => panic!("only CREATE TABLE and SELECT queries can be added to the graph!"),
        };
        self.nodes_for_named_query(q, name, mig)
    }

    /// Runs some standard rewrite passes on the query.
    fn rewrite_query(&mut self, q: SqlQuery, mig: &mut Migration) -> SqlQuery {
        use controller::sql::passes::alias_removal::AliasRemoval;
        use controller::sql::passes::count_star_rewrite::CountStarRewrite;
        use controller::sql::passes::implied_tables::ImpliedTableExpansion;
        use controller::sql::passes::star_expansion::StarExpansion;
        use controller::sql::passes::negation_removal::NegationRemoval;
        use controller::sql::passes::subqueries::SubQueries;
        use controller::sql::query_utils::ReferredTables;
        // need to increment here so that each subquery has a unique name.
        // (subqueries call recursively into `nodes_for_named_query` via `add_parsed_query` below,
        // so we will end up incrementing this for every subquery.
        self.num_queries += 1;

        // flattens out the query by replacing subqueries for references
        // to existing views in the graph
        let mut fq = q.clone();
        for sq in fq.extract_subqueries() {
            use self::passes::subqueries::{field_with_table_name, query_from_condition_base,
                                          Subquery};
            use nom_sql::{JoinRightSide, Table};
            match sq {
                Subquery::InComparison(cond_base) => {
                    let (sq, column) = query_from_condition_base(&cond_base);

                    let qfp = self.add_parsed_query(sq, None, mig)
                        .expect("failed to add subquery");
                    *cond_base = field_with_table_name(qfp.name.clone(), column);
                }
                Subquery::InJoin(join_right_side) => {
                    *join_right_side = match *join_right_side {
                        JoinRightSide::NestedSelect(box ref ns, ref alias) => {
                            let qfp = self.add_parsed_query(
                                SqlQuery::Select(ns.clone()),
                                alias.clone(),
                                mig,
                            ).expect("failed to add subquery in join");
                            JoinRightSide::Table(Table {
                                name: qfp.name.clone(),
                                alias: None,
                            })
                        }
                        _ => unreachable!(),
                    }
                }
            }
        }

        // Check that all tables mentioned in the query exist.
        // This must happen before the rewrite passes are applied because some of them rely on
        // having the table schema available in `self.view_schemas`.
        match fq {
            // if we're just about to create the table, we don't need to check if it exists. If it
            // does, we will amend or reuse it; if it does not, we create it.
            SqlQuery::CreateTable(_) => (),
            // other kinds of queries *do* require their referred tables to exist!
            ref q @ SqlQuery::CompoundSelect(_) |
            ref q @ SqlQuery::Select(_) |
            ref q @ SqlQuery::Insert(_) => for t in &q.referred_tables() {
                if !self.view_schemas.contains_key(&t.name) {
                    panic!("query refers to unknown table \"{}\"", t.name);
                }
            },
        }

        // Run some standard rewrite passes on the query. This makes the later work easier,
        // as we no longer have to consider complications like aliases.
        fq.expand_table_aliases(mig.universe())
            .remove_negation()
            .expand_stars(&self.view_schemas)
            .expand_implied_tables(&self.view_schemas)
            .rewrite_count_star(&self.view_schemas)
    }

    fn nodes_for_named_query(
        &mut self,
        q: SqlQuery,
        query_name: String,
        mig: &mut Migration,
    ) -> Result<QueryFlowParts, String> {
        self.num_queries += 1;
        let q = self.rewrite_query(q, mig);

        // TODO(larat): extend existing should handle policy nodes
        // if this is a selection, we compute its `QueryGraph` and consider the existing ones we
        // hold for reuse or extension
        let qfp = match q {
            SqlQuery::Select(ref sq) => {
                let (qg, reuse) = self.consider_query_graph(&query_name, mig.universe(), sq);
                match reuse {
                    QueryGraphReuse::ExactMatch(mn) => {
                        let flow_node = mn.borrow().flow_node.as_ref().unwrap().address();
                        QueryFlowParts {
                            name: String::from(mn.borrow().name()),
                            new_nodes: vec![],
                            reused_nodes: vec![flow_node],
                            query_leaf: flow_node,
                        }
                    }
                    QueryGraphReuse::ExtendExisting(mqs) => {
                        self.extend_existing_query(&query_name, sq, qg, mqs, mig)
                    }
                    QueryGraphReuse::ReaderOntoExisting(mn, project_columns, params) => {
                        self.add_leaf_to_existing_query(
                            &query_name,
                            &params,
                            mn,
                            project_columns,
                            mig,
                        )
                    }
                    QueryGraphReuse::None => self.add_query_via_mir(&query_name, sq, qg, mig).0,
                }
            }
            SqlQuery::CompoundSelect(ref csq) => {
                // NOTE(malte): We can't currently reuse complete compound select queries, since
                // our reuse logic operates on `SqlQuery` structures. Their subqueries do get
                // reused, however.
                self.add_compound_query(&query_name, csq, mig).unwrap()
            }
            SqlQuery::Select(ref sq) => self.add_select_query(&query_name, sq, mig).0,
            ref q @ SqlQuery::CreateTable { .. } => self.add_base_via_mir(&query_name, q, mig),
            ref q @ _ => panic!("unhandled query type in recipe: {:?}", q),
        };

        // record info about query
        self.leaf_addresses
            .insert(String::from(query_name.as_str()), qfp.query_leaf);

        Ok(qfp)
    }

    /// Upgrades the schema version that any nodes created for queries will be tagged with.
    /// `new_version` must be strictly greater than the current version in `self.schema_version`.
    pub fn upgrade_schema(&mut self, new_version: usize) {
        assert!(new_version > self.schema_version);
        info!(
            self.log,
            "Schema version advanced from {} to {}",
            self.schema_version,
            new_version
        );
        self.schema_version = new_version;
        self.mir_converter.upgrade_schema(new_version);
    }
}

/// Enables incorporation of a textual SQL query into a Soup graph.
pub trait ToFlowParts {
    /// Turn a SQL query into a set of nodes inserted into the Soup graph managed by
    /// the `SqlIncorporator` in the second argument. The query can optionally be named by the
    /// string in the `Option<String>` in the third argument.
    fn to_flow_parts(
        &self,
        &mut SqlIncorporator,
        Option<String>,
        &mut Migration,
    ) -> Result<QueryFlowParts, String>;
}

impl<'a> ToFlowParts for &'a String {
    fn to_flow_parts(
        &self,
        inc: &mut SqlIncorporator,
        name: Option<String>,
        mig: &mut Migration,
    ) -> Result<QueryFlowParts, String> {
        self.as_str().to_flow_parts(inc, name, mig)
    }
}

impl<'a> ToFlowParts for &'a str {
    fn to_flow_parts(
        &self,
        inc: &mut SqlIncorporator,
        name: Option<String>,
        mig: &mut Migration,
    ) -> Result<QueryFlowParts, String> {
        // try parsing the incoming SQL
        let parsed_query = sql_parser::parse_query(self);

        // if ok, manufacture a node for the query structure we got
        match parsed_query {
            Ok(q) => inc.add_parsed_query(q, name, mig),
            Err(e) => Err(String::from(e)),
        }
    }
}

#[cfg(test)]
mod tests {
    use nom_sql::Column;
    use dataflow::prelude::*;
    use controller::{ControllerBuilder, Migration};
    use Blender;
    use super::{SqlIncorporator, ToFlowParts};
    use nom_sql::FunctionExpression;

    /// Helper to grab a reference to a named view.
    fn get_node<'a>(inc: &SqlIncorporator, mig: &'a Migration, name: &str) -> &'a Node {
        let na = inc.get_flow_node_address(name, 0)
            .expect(&format!("No node named \"{}\" exists", name));
        mig.graph().node_weight(na).unwrap()
    }

    /// Helper to compute a query ID hash via the same method as in `QueryGraph::signature()`.
    /// Note that the argument slices must be ordered in the same way as &str and &Column are
    /// ordered by `Ord`.
    fn query_id_hash(relations: &[&str], attrs: &[&Column], columns: &[&Column]) -> u64 {
        use controller::sql::query_graph::OutputColumn;
        use std::hash::{Hash, Hasher};
        use std::collections::hash_map::DefaultHasher;

        let mut hasher = DefaultHasher::new();
        for r in relations.iter() {
            r.hash(&mut hasher);
        }
        for a in attrs.iter() {
            a.hash(&mut hasher);
        }
        for c in columns.iter() {
            OutputColumn::Data((*c).clone()).hash(&mut hasher);
        }
        hasher.finish()
    }

    #[test]
    fn it_parses() {
        // set up graph
        let mut g = ControllerBuilder::default().build_inner();
        let mut inc = SqlIncorporator::default();
        g.migrate(|mig| {
            // Must have a base node for type inference to work, so make one manually
            assert!(
                "CREATE TABLE users (id int, name varchar(40));"
                    .to_flow_parts(&mut inc, None, mig)
                    .is_ok()
            );

            // Should have two nodes: source and "users" base table
            let ncount = mig.graph().node_count();
            assert_eq!(ncount, 2);
            assert_eq!(get_node(&inc, mig, "users").name(), "users");

            assert!(
                "SELECT users.id from users;"
                    .to_flow_parts(&mut inc, None, mig)
                    .is_ok()
            );
            // Should now have source, "users", a leaf projection node for the new selection, and
            // a reader node
            assert_eq!(mig.graph().node_count(), ncount + 2);

            // Invalid query should fail parsing and add no nodes
            assert!(
                "foo bar from whatever;"
                    .to_flow_parts(&mut inc, None, mig)
                    .is_err()
            );
            // Should still only have source, "users" and the two nodes for the above selection
            assert_eq!(mig.graph().node_count(), ncount + 2);
        });
    }

    #[test]
    fn it_incorporates_simple_join() {
        // set up graph
        let mut g = ControllerBuilder::default().build_inner();
        let mut inc = SqlIncorporator::default();
        g.migrate(|mig| {
            // Establish a base write type for "users"
            assert!(
                inc.add_query("CREATE TABLE users (id int, name varchar(40));", None, mig)
                    .is_ok()
            );
            // Should have source and "users" base table node
            assert_eq!(mig.graph().node_count(), 2);
            assert_eq!(get_node(&inc, mig, "users").name(), "users");
            assert_eq!(get_node(&inc, mig, "users").fields(), &["id", "name"]);
            assert_eq!(get_node(&inc, mig, "users").description(), "B");

            // Establish a base write type for "articles"
            assert!(
                inc.add_query(
                    "CREATE TABLE articles (id int, author int, title varchar(255));",
                    None,
                    mig
                ).is_ok()
            );
            // Should have source and "users" base table node
            assert_eq!(mig.graph().node_count(), 3);
            assert_eq!(get_node(&inc, mig, "articles").name(), "articles");
            assert_eq!(
                get_node(&inc, mig, "articles").fields(),
                &["id", "author", "title"]
            );
            assert_eq!(get_node(&inc, mig, "articles").description(), "B");

            // Try a simple equi-JOIN query
            let q = "SELECT users.name, articles.title \
                     FROM articles, users \
                     WHERE users.id = articles.author;";
            let q = inc.add_query(q, None, mig);
            assert!(q.is_ok());
            let qid = query_id_hash(
                &["articles", "users"],
                &[&Column::from("articles.author"), &Column::from("users.id")],
                &[&Column::from("articles.title"), &Column::from("users.name")],
            );
            // join node
            let new_join_view = get_node(&inc, mig, &format!("q_{:x}_n0", qid));
            assert_eq!(
                new_join_view.fields(),
                &["id", "author", "title", "id", "name"]
            );
            // leaf node
            let new_leaf_view = get_node(&inc, mig, &q.unwrap().name);
            assert_eq!(new_leaf_view.fields(), &["name", "title"]);
            assert_eq!(new_leaf_view.description(), format!("π[4, 2]"));
        });
    }

    #[test]
    fn it_incorporates_simple_selection() {
        // set up graph
        let mut g = ControllerBuilder::default().build_inner();
        let mut inc = SqlIncorporator::default();
        g.migrate(|mig| {
            // Establish a base write type
            assert!(
                inc.add_query("CREATE TABLE users (id int, name varchar(40));", None, mig)
                    .is_ok()
            );
            // Should have source and "users" base table node
            assert_eq!(mig.graph().node_count(), 2);
            assert_eq!(get_node(&inc, mig, "users").name(), "users");
            assert_eq!(get_node(&inc, mig, "users").fields(), &["id", "name"]);
            assert_eq!(get_node(&inc, mig, "users").description(), "B");

            // Try a simple query
            let res = inc.add_query(
                "SELECT users.name FROM users WHERE users.id = 42;",
                None,
                mig,
            );
            assert!(res.is_ok());

            let qid = query_id_hash(
                &["users"],
                &[&Column::from("users.id")],
                &[&Column::from("users.name")],
            );
            // filter node
            let filter = get_node(&inc, mig, &format!("q_{:x}_n0_p0_f0", qid));
            assert_eq!(filter.fields(), &["id", "name"]);
            assert_eq!(filter.description(), format!("σ[f0 = 42]"));
            // leaf view node
            let edge = get_node(&inc, mig, &res.unwrap().name);
            assert_eq!(edge.fields(), &["name"]);
            assert_eq!(edge.description(), format!("π[1]"));
        });
    }

    #[test]
    fn it_incorporates_aggregation() {
        // set up graph
        let mut g = ControllerBuilder::default().build_inner();
        let mut inc = SqlIncorporator::default();
        g.migrate(|mig| {
            // Establish a base write types
            assert!(
                inc.add_query("CREATE TABLE votes (aid int, userid int);", None, mig)
                    .is_ok()
            );
            // Should have source and "users" base table node
            assert_eq!(mig.graph().node_count(), 2);
            assert_eq!(get_node(&inc, mig, "votes").name(), "votes");
            assert_eq!(get_node(&inc, mig, "votes").fields(), &["aid", "userid"]);
            assert_eq!(get_node(&inc, mig, "votes").description(), "B");

            // Try a simple COUNT function
            let res = inc.add_query(
                "SELECT COUNT(votes.userid) AS votes \
                 FROM votes GROUP BY votes.aid;",
                None,
                mig,
            );
            assert!(res.is_ok());
            // added the aggregation and the edge view, and a reader
            assert_eq!(mig.graph().node_count(), 5);
            // check aggregation view
            let f = Box::new(FunctionExpression::Count(
                Column::from("votes.userid"),
                false,
            ));
            let qid = query_id_hash(
                &["computed_columns", "votes"],
                &[&Column::from("votes.aid")],
                &[
                    &Column {
                        name: String::from("votes"),
                        alias: Some(String::from("votes")),
                        table: None,
                        function: Some(f),
                    },
                ],
            );
            let agg_view = get_node(&inc, mig, &format!("q_{:x}_n0", qid));
            assert_eq!(agg_view.fields(), &["aid", "votes"]);
            assert_eq!(agg_view.description(), format!("|*| γ[0]"));
            // check edge view
            let edge_view = get_node(&inc, mig, &res.unwrap().name);
            assert_eq!(edge_view.fields(), &["votes"]);
            assert_eq!(edge_view.description(), format!("π[1]"));
        });
    }

    #[test]
    fn it_does_not_reuse_if_disabled() {
        // set up graph
        let mut g = ControllerBuilder::default().build_inner();
        let mut inc = SqlIncorporator::default();
        inc.disable_reuse();
        g.migrate(|mig| {
            assert!(
                inc.add_query("CREATE TABLE users (id int, name varchar(40));", None, mig)
                    .is_ok()
            );
            let res = inc.add_query("SELECT id, name FROM users WHERE users.id = 42;", None, mig);
            assert!(res.is_ok());
            let leaf = res.unwrap().query_leaf;

            // Add the same query again; this should NOT reuse here.
            let ncount = mig.graph().node_count();
            let res = inc.add_query("SELECT name, id FROM users WHERE users.id = 42;", None, mig);
            assert!(res.is_ok());
            // should have added nodes for this query, too
            let qfp = res.unwrap();
            assert_eq!(qfp.new_nodes.len(), 2);
            // expect three new nodes: filter, project, reader
            assert_eq!(mig.graph().node_count(), ncount + 3);
            // should have ended up with a different leaf node
            assert_ne!(qfp.query_leaf, leaf);
        });
    }

    #[test]
    fn it_reuses_identical_query() {
        // set up graph
        let mut g = ControllerBuilder::default().build_inner();
        let mut inc = SqlIncorporator::default();
        g.migrate(|mig| {
            // Establish a base write type
            assert!(
                inc.add_query("CREATE TABLE users (id int, name varchar(40));", None, mig)
                    .is_ok()
            );
            // Should have source and "users" base table node
            assert_eq!(mig.graph().node_count(), 2);
            assert_eq!(get_node(&inc, mig, "users").name(), "users");
            assert_eq!(get_node(&inc, mig, "users").fields(), &["id", "name"]);
            assert_eq!(get_node(&inc, mig, "users").description(), "B");

            // Add a new query
            let res = inc.add_query("SELECT id, name FROM users WHERE users.id = 42;", None, mig);
            assert!(res.is_ok());
            let leaf = res.unwrap().query_leaf;

            // Add the same query again
            let ncount = mig.graph().node_count();
            let res = inc.add_query("SELECT name, id FROM users WHERE users.id = 42;", None, mig);
            assert!(res.is_ok());
            // should have added no more nodes
            let qfp = res.unwrap();
            assert_eq!(qfp.new_nodes, vec![]);
            assert_eq!(mig.graph().node_count(), ncount);
            // should have ended up with the same leaf node
            assert_eq!(qfp.query_leaf, leaf);
        });
    }

    #[test]
    fn it_reuses_with_different_parameter() {
        // set up graph
        let mut g = ControllerBuilder::default().build_inner();
        let mut inc = SqlIncorporator::default();
        g.migrate(|mig| {
            // Establish a base write type
            assert!(
                inc.add_query(
                    "CREATE TABLE users (id int, name varchar(40), address varchar(40));",
                    None,
                    mig
                ).is_ok()
            );
            // Should have source and "users" base table node
            assert_eq!(mig.graph().node_count(), 2);
            assert_eq!(get_node(&inc, mig, "users").name(), "users");
            assert_eq!(
                get_node(&inc, mig, "users").fields(),
                &["id", "name", "address"]
            );
            assert_eq!(get_node(&inc, mig, "users").description(), "B");

            // Add a new query
            let res = inc.add_query("SELECT id, name FROM users WHERE users.id = ?;", None, mig);
            assert!(res.is_ok());

            // Add the same query again, but with a parameter on a different column.
            // Project the same columns, so we can reuse the projection that already exists and only
            // add an identity node.
            let ncount = mig.graph().node_count();
            let res = inc.add_query(
                "SELECT id, name FROM users WHERE users.name = ?;",
                None,
                mig,
            );
            assert!(res.is_ok());
            // should have added two more nodes: one identity node and one reader node
            let qfp = res.unwrap();
            assert_eq!(mig.graph().node_count(), ncount + 2);
            // only the identity node is returned in the vector of new nodes
            assert_eq!(qfp.new_nodes.len(), 1);
            assert_eq!(get_node(&inc, mig, &qfp.name).description(), "≡");
            // we should be based off the identity as our leaf
            let id_node = qfp.new_nodes.iter().next().unwrap();
            assert_eq!(qfp.query_leaf, *id_node);

            // Do it again with a parameter on yet a different column.
            // Project different columns, so we need to add a new projection (not an identity).
            let ncount = mig.graph().node_count();
            let res = inc.add_query(
                "SELECT id, name FROM users WHERE users.address = ?;",
                None,
                mig,
            );
            assert!(res.is_ok());
            // should have added two more nodes: one projection node and one reader node
            let qfp = res.unwrap();
            assert_eq!(mig.graph().node_count(), ncount + 2);
            // only the projection node is returned in the vector of new nodes
            assert_eq!(qfp.new_nodes.len(), 1);
            assert_eq!(get_node(&inc, mig, &qfp.name).description(), "π[0, 1, 2]");
            // we should be based off the new projection as our leaf
            let id_node = qfp.new_nodes.iter().next().unwrap();
            assert_eq!(qfp.query_leaf, *id_node);
        });
    }

    #[test]
    fn it_incorporates_aggregation_no_group_by() {
        // set up graph
        let mut g = ControllerBuilder::default().build_inner();
        let mut inc = SqlIncorporator::default();
        g.migrate(|mig| {
            // Establish a base write type
            assert!(
                inc.add_query("CREATE TABLE votes (aid int, userid int);", None, mig)
                    .is_ok()
            );
            // Should have source and "users" base table node
            assert_eq!(mig.graph().node_count(), 2);
            assert_eq!(get_node(&inc, mig, "votes").name(), "votes");
            assert_eq!(get_node(&inc, mig, "votes").fields(), &["aid", "userid"]);
            assert_eq!(get_node(&inc, mig, "votes").description(), "B");
            // Try a simple COUNT function without a GROUP BY clause
            let res = inc.add_query("SELECT COUNT(votes.userid) AS count FROM votes;", None, mig);
            assert!(res.is_ok());
            // added the aggregation, a project helper, the edge view, and reader
            assert_eq!(mig.graph().node_count(), 6);
            // check project helper node
            let f = Box::new(FunctionExpression::Count(
                Column::from("votes.userid"),
                false,
            ));
            let qid = query_id_hash(
                &["computed_columns", "votes"],
                &[],
                &[
                    &Column {
                        name: String::from("count"),
                        alias: Some(String::from("count")),
                        table: None,
                        function: Some(f),
                    },
                ],
            );
            let proj_helper_view = get_node(&inc, mig, &format!("q_{:x}_n0_prj_hlpr", qid));
            assert_eq!(proj_helper_view.fields(), &["userid", "grp"]);
            assert_eq!(proj_helper_view.description(), format!("π[1, lit: 0]"));
            // check aggregation view
            let agg_view = get_node(&inc, mig, &format!("q_{:x}_n0", qid));
            assert_eq!(agg_view.fields(), &["grp", "count"]);
            assert_eq!(agg_view.description(), format!("|*| γ[1]"));
            // check edge view -- note that it's not actually currently possible to read from
            // this for a lack of key (the value would be the key)
            let edge_view = get_node(&inc, mig, &res.unwrap().name);
            assert_eq!(edge_view.fields(), &["count"]);
            assert_eq!(edge_view.description(), format!("π[1]"));
        });
    }

    #[test]
    fn it_incorporates_aggregation_count_star() {
        // set up graph
        let mut g = ControllerBuilder::default().build_inner();
        let mut inc = SqlIncorporator::default();
        g.migrate(|mig| {
            // Establish a base write type
            assert!(
                inc.add_query("CREATE TABLE votes (userid int, aid int);", None, mig)
                    .is_ok()
            );
            // Should have source and "users" base table node
            assert_eq!(mig.graph().node_count(), 2);
            assert_eq!(get_node(&inc, mig, "votes").name(), "votes");
            assert_eq!(get_node(&inc, mig, "votes").fields(), &["userid", "aid"]);
            assert_eq!(get_node(&inc, mig, "votes").description(), "B");
            // Try a simple COUNT function without a GROUP BY clause
            let res = inc.add_query(
                "SELECT COUNT(*) AS count FROM votes GROUP BY votes.userid;",
                None,
                mig,
            );
            assert!(res.is_ok());
            // added the aggregation, a project helper, the edge view, and reader
            assert_eq!(mig.graph().node_count(), 5);
            // check aggregation view
            let f = Box::new(FunctionExpression::Count(Column::from("votes.aid"), false));
            let qid = query_id_hash(
                &["computed_columns", "votes"],
                &[&Column::from("votes.userid")],
                &[
                    &Column {
                        name: String::from("count"),
                        alias: Some(String::from("count")),
                        table: None,
                        function: Some(f),
                    },
                ],
            );
            let agg_view = get_node(&inc, mig, &format!("q_{:x}_n0", qid));
            assert_eq!(agg_view.fields(), &["userid", "count"]);
            assert_eq!(agg_view.description(), format!("|*| γ[0]"));
            // check edge view -- note that it's not actually currently possible to read from
            // this for a lack of key (the value would be the key)
            let edge_view = get_node(&inc, mig, &res.unwrap().name);
            assert_eq!(edge_view.fields(), &["count"]);
            assert_eq!(edge_view.description(), format!("π[1]"));
        });
    }

    #[test]
    fn it_incorporates_explicit_multi_join() {
        // set up graph
        let mut g = ControllerBuilder::default().build_inner();
        let mut inc = SqlIncorporator::default();
        g.migrate(|mig| {
            // Establish base write types for "users" and "articles" and "votes"
            assert!(
                inc.add_query("CREATE TABLE users (id int, name varchar(40));", None, mig)
                    .is_ok()
            );
            assert!(
                inc.add_query("CREATE TABLE votes (aid int, uid int);", None, mig)
                    .is_ok()
            );
            assert!(
                inc.add_query(
                    "CREATE TABLE articles (aid int, title varchar(255), author int);",
                    None,
                    mig
                ).is_ok()
            );

            // Try an explicit multi-way-join
            let q = "SELECT users.name, articles.title, votes.uid \
                 FROM articles
                 JOIN users ON (users.id = articles.author) \
                 JOIN votes ON (votes.aid = articles.aid);";

            let q = inc.add_query(q, None, mig);
            assert!(q.is_ok());
            let _qid = query_id_hash(
                &["articles", "users", "votes"],
                &[
                    &Column::from("articles.aid"),
                    &Column::from("articles.author"),
                    &Column::from("users.id"),
                    &Column::from("votes.aid"),
                ],
                &[
                    &Column::from("users.name"),
                    &Column::from("articles.title"),
                    &Column::from("votes.uid"),
                ],
            );
            // XXX(malte): non-deterministic join ordering make it difficult to assert on the join
            // views
            // leaf view
            let leaf_view = get_node(&inc, &*mig, &q.unwrap().name);
            assert_eq!(leaf_view.fields(), &["name", "title", "uid"]);
        });
    }

    #[test]
    fn it_incorporates_implicit_multi_join() {
        // set up graph
        let mut g = ControllerBuilder::default().build_inner();
        let mut inc = SqlIncorporator::default();
        g.migrate(|mig| {
            // Establish base write types for "users" and "articles" and "votes"
            assert!(
                inc.add_query("CREATE TABLE users (id int, name varchar(40));", None, mig)
                    .is_ok()
            );
            assert!(
                inc.add_query("CREATE TABLE votes (aid int, uid int);", None, mig)
                    .is_ok()
            );
            assert!(
                inc.add_query(
                    "CREATE TABLE articles (aid int, title varchar(255), author int);",
                    None,
                    mig
                ).is_ok()
            );

            // Try an implicit multi-way-join
            let q = "SELECT users.name, articles.title, votes.uid \
                 FROM articles, users, votes
                 WHERE users.id = articles.author \
                 AND votes.aid = articles.aid;";

            let q = inc.add_query(q, None, mig);
            assert!(q.is_ok());
            // XXX(malte): below over-projects into the final leaf, and is thus inconsistent
            // with the explicit JOIN case!
            let qid = query_id_hash(
                &["articles", "users", "votes"],
                &[
                    &Column::from("articles.aid"),
                    &Column::from("articles.author"),
                    &Column::from("users.id"),
                    &Column::from("votes.aid"),
                ],
                &[
                    &Column::from("articles.title"),
                    &Column::from("users.name"),
                    &Column::from("votes.uid"),
                ],
            );
            let join1_view = get_node(&inc, mig, &format!("q_{:x}_n0", qid));
            // articles join votes
            assert_eq!(
                join1_view.fields(),
                &["aid", "title", "author", "id", "name"]
            );
            let join2_view = get_node(&inc, mig, &format!("q_{:x}_n1", qid));
            // join1_view join users
            assert_eq!(
                join2_view.fields(),
                &["aid", "title", "author", "id", "name", "aid", "uid"]
            );
            // leaf view
            let leaf_view = get_node(&inc, &*mig, &q.unwrap().name);
            assert_eq!(leaf_view.fields(), &["name", "title", "uid"]);
        });
    }

    #[test]
    fn it_incorporates_literal_projection() {
        // set up graph
        let mut g = ControllerBuilder::default().build_inner();
        let mut inc = SqlIncorporator::default();
        g.migrate(|mig| {
            assert!(
                inc.add_query("CREATE TABLE users (id int, name varchar(40));", None, mig)
                    .is_ok()
            );

            let res = inc.add_query("SELECT users.name, 1 FROM users;", None, mig);
            assert!(res.is_ok());

            // leaf view node
            let edge = get_node(&inc, mig, &res.unwrap().name);
            assert_eq!(edge.fields(), &["name", "literal"]);
            assert_eq!(edge.description(), format!("π[1, lit: 1]"));
        });
    }

    #[test]
    fn it_incorporates_arithmetic_projection() {
        // set up graph
        let mut g = ControllerBuilder::default().build_inner();
        let mut inc = SqlIncorporator::default();
        g.migrate(|mig| {
            assert!(
                inc.add_query("CREATE TABLE users (id int, age int);", None, mig)
                    .is_ok()
            );

            let res = inc.add_query("SELECT 2 * users.age FROM users;", None, mig);
            assert!(res.is_ok());

            // leaf view node
            let edge = get_node(&inc, mig, &res.unwrap().name);
            assert_eq!(edge.fields(), &["arithmetic"]);
            assert_eq!(edge.description(), format!("π[(lit: 2) * 1]"));
        });
    }

    #[test]
    fn it_incorporates_join_with_nested_query() {
        let mut g = ControllerBuilder::default().build_inner();
        let mut inc = SqlIncorporator::default();
        g.migrate(|mig| {
            assert!(
                inc.add_query("CREATE TABLE users (id int, name varchar(40));", None, mig)
                    .is_ok()
            );
            assert!(
                inc.add_query(
                    "CREATE TABLE articles (id int, author int, title varchar(255));",
                    None,
                    mig
                ).is_ok()
            );

            let q = "SELECT nested_users.name, articles.title \
                     FROM articles \
                     JOIN (SELECT * FROM users) AS nested_users \
                     ON (nested_users.id = articles.author);";
            let q = inc.add_query(q, None, mig);
            assert!(q.is_ok());
            let qid = query_id_hash(
                &["articles", "nested_users"],
                &[
                    &Column::from("articles.author"),
                    &Column::from("nested_users.id"),
                ],
                &[
                    &Column::from("articles.title"),
                    &Column::from("nested_users.name"),
                ],
            );
            // join node
            let new_join_view = get_node(&inc, mig, &format!("q_{:x}_n0", qid));
            assert_eq!(
                new_join_view.fields(),
                &["id", "name", "id", "author", "title"]
            );
            // leaf node
            let new_leaf_view = get_node(&inc, mig, &q.unwrap().name);
            assert_eq!(new_leaf_view.fields(), &["name", "title"]);
            assert_eq!(new_leaf_view.description(), format!("π[1, 4]"));
        });
    }

    #[test]
    fn it_incorporates_compound_selection() {
        // set up graph
        let mut g = ControllerBuilder::default().build_inner();
        let mut inc = SqlIncorporator::default();
        g.migrate(|mig| {
            assert!(
                inc.add_query("CREATE TABLE users (id int, name varchar(40));", None, mig)
                    .is_ok()
            );

            let res = inc.add_query(
                "SELECT users.id, users.name FROM users \
                 WHERE users.id = 32 \
                 UNION \
                 SELECT users.id, users.name FROM users \
                 WHERE users.id = 42 AND users.name = 'bob';",
                None,
                mig,
            );
            println!("{:?}", res);
            assert!(res.is_ok());

            let union_view = get_node(&inc, mig, &format!("{}_union", res.unwrap().name));
            assert_eq!(union_view.fields(), &["id", "name"]);
            assert_eq!(union_view.description(), format!("3:[0, 1] ⋃ 7:[0, 1]"));
        });
    }
}<|MERGE_RESOLUTION|>--- conflicted
+++ resolved
@@ -471,20 +471,12 @@
         let qfp = mir_query_to_flow_parts(&mut mir, &mut mig);
 
         // register local state
-<<<<<<< HEAD
-        self.register_query(query_name, qg, &mir, universe);
-=======
-        self.register_query(query_name, Some(qg), &mir);
->>>>>>> f4957063
+        self.register_query(query_name, Some(qg), &mir, universe);
 
         (qfp, mir)
     }
 
-<<<<<<< HEAD
-    fn register_query(&mut self, query_name: &str, qg: QueryGraph, mir: &MirQuery, universe: DataType) {
-=======
-    fn register_query(&mut self, query_name: &str, qg: Option<QueryGraph>, mir: &MirQuery) {
->>>>>>> f4957063
+    fn register_query(&mut self, query_name: &str, qg: Option<QueryGraph>, mir: &MirQuery, universe: DataType) {
         // TODO(malte): we currently need to remember these for local state, but should figure out
         // a better plan (see below)
         let fields = mir.leaf
@@ -497,23 +489,19 @@
         // TODO(malte): get rid of duplication and figure out where to track this state
         self.view_schemas.insert(String::from(query_name), fields);
 
-<<<<<<< HEAD
-        // We made a new query, so store the query graph and the corresponding leaf MIR node
-        let qg_hash = qg.signature().hash;
-        self.query_graphs.insert(qg_hash, qg);
-        self.mir_queries.insert((qg_hash, universe), mir.clone());
-=======
         // We made a new query, so store the query graph and the corresponding leaf MIR node.
         // TODO(malte): we currently store nothing if there is no QG (e.g., for compound queries).
         // This means we cannot reuse these queries.
+        let qg_hash = qg.signature().hash;
         match qg {
             Some(qg) => {
                 self.query_graphs
-                    .insert(qg.signature().hash, (qg, mir.clone()));
+                    .insert(qg_hash, qg);
+                self.mir_queries
+                    .insert((qg_hash, universe), mir.clone());
             },
             None => (),
         }
->>>>>>> f4957063
     }
 
     fn extend_existing_query(
