--- conflicted
+++ resolved
@@ -875,14 +875,4 @@
             })
             .unwrap()
     }
-<<<<<<< HEAD
-=======
-}
-
-#[cfg(test)]
-impl Drop for Domain {
-    fn drop(&mut self) {
-        //println!("Dropping Domain!")
-    }
->>>>>>> 0ecd2672
 }